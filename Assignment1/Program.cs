--- conflicted
+++ resolved
@@ -10,11 +10,11 @@
 /// <summary>
 /// Name: Markus Johan Haugsdal
 /// Class: CSC 446 Compiler Construction
-/// Assignment: 2
-/// Due Date: 13.02.2017
+/// Assignment: 1
+/// Due Date: 01.02.2017
 /// Instructor: Hamer
 /// 
-/// Description: Main Driver for compiler assignment 2
+/// Description: Main Driver for compiler assignment 1
 /// 
 /// </summary>
 
@@ -31,7 +31,11 @@
 
             //variables
             string fileName;
-    
+
+            //for debugging
+           // fileName = "test2.adb";
+
+           
             //if not two arguments
             if (args.Length != 1)
             {
@@ -40,15 +44,6 @@
 
             else
             {
-<<<<<<< HEAD
-                try
-                {
-                    fileName = args[0]; // args
-                    StreamReader sr = new StreamReader(fileName);
-                    //classes
-                    //for return
-                    lexicalScanner.Token token = new lexicalScanner.Token();
-=======
 
                 //SymTab ht = new SymTab();
                 // LinkedList<SymTab.entry> myList = new LinkedList<SymTab.entry>();
@@ -81,22 +76,10 @@
                 //classes
                 //for return
                 lexicalScanner.Token token = new lexicalScanner.Token();
->>>>>>> 81853000
 
-                    lexicalScanner lx = new lexicalScanner(fileName, sr);
-                    rdp rdp = new rdp(token, lx, sr);
+                lexicalScanner lx = new lexicalScanner(fileName, sr);
+                rdp rdp = new rdp(token, lx,sr);
 
-<<<<<<< HEAD
-                    lx.createDictionary();
-
-                    int j = 0;
-                    token = lx.getNextToken();
-
-                    token = rdp.parse(token);
-
-
-                    if (token.token != lexicalScanner.SYMBOL.eoft)
-=======
                 lx.createDictionary();
                 /*string output = String.Format("{0,-15}  {1,-15} ", "Token"
                      , "Lexeme");
@@ -120,28 +103,16 @@
                         Console.WriteLine("Program is Valid!");
                     
                    /* if(j > 20)
->>>>>>> 81853000
                     {
-                        Console.WriteLine("ERROR: EOF Expected, found: " + token.token);
-
+                        Console.WriteLine("Press any key to continue...");
+                        Console.ReadKey();
+                        j = 0;    
                     }
-<<<<<<< HEAD
-                    else if (rdp.error != true)
-                        Console.WriteLine("Program is Valid!");
-                }
-                catch(FileNotFoundException e)
-                {
-                    Console.WriteLine("Error: File not found");
-
-                }
-
-=======
                     lx.printToken(token);
                    
                     j++;*/
                 }// end while NOT eoft
                // Console.WriteLine("Tokens processed: " + lexicalScanner.i); 
->>>>>>> 81853000
             }
         }   
     }
