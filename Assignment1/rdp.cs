﻿using System;
using System.Collections.Generic;
using System.IO;
using System.Linq;
using System.Text;
using System.Threading.Tasks;

/// <summary>
/// Name: Markus Johan Haugsdal
/// Class: CSC 446 Compiler Construction
/// Assignment: 2
/// Due Date: 13.02.2017
/// Instructor: Hamer
/// 
/// Description: Recursive descent parser. Determines if the source file follows correct grammar.
/// 
/// </summary>

namespace Assignment1
{
    class rdp
    {
   
        public static bool error = false;
        private lexicalScanner.Token token;
        private lexicalScanner lx;
        private StreamReader sr;

        public rdp(lexicalScanner.Token token)
        {
            this.token = token;
        }

        public rdp(lexicalScanner.Token token, lexicalScanner lx) : this(token)
        {
            this.lx = lx;
        }

        public rdp(lexicalScanner.Token token, lexicalScanner lx, StreamReader sr) : this(token, lx)
        {
            this.sr = sr;
        }

        //Parse
<<<<<<< HEAD
        /// <summary>
        /// Prog -> ..
        /// Parses a program starting with procedure
        /// </summary>
        /// <param name="firstToken"></param>
        /// <returns>A eoft</returns>
=======
>>>>>>> 81853000
        internal lexicalScanner.Token parse(lexicalScanner.Token firstToken)
        {
            //Sets the first token
            token.token = firstToken.token;
            while (token.token == lexicalScanner.SYMBOL.commentt)
            {
<<<<<<< HEAD
                //Ignore the comments!
                token = lx.getNextToken();
            }
=======
                token = lx.getNextToken();
            }
            //token = lx.getNextToken();


            //Got the tokens!
            /* START FOLLOWING THE GRAMMAR RULES!
             * 
             * prog
             * ->
             * proct, idt, Args, is
             * DeclerativePart
             * Procedures
             * begin
             * SeqOfStatements
             * end, idt.
             * 
             * NOTE: Changes will come after friday the 10th
             */
            //proct
            //

>>>>>>> 81853000

            match(lexicalScanner.SYMBOL.proct);
            //idt
            match(lexicalScanner.SYMBOL.idt);
            //Args
            if(error != true)
                pArgs();
            //is
            match(lexicalScanner.SYMBOL.ist);
            //DeclarativePart
            if (error != true)
                declPart();
            //Procedures
            if (error != true)
                procedures();
            //Match begint
            match(lexicalScanner.SYMBOL.begint);
            //Not implemented. Sequence of statements.
            if (error != true)
                seqOfStatements();

            match(lexicalScanner.SYMBOL.endt);
            match(lexicalScanner.SYMBOL.idt);
            match(lexicalScanner.SYMBOL.semicolont);

           
            return token;

        }
        /// <summary>
        /// NOT IMPLEMENTED YET
        /// </summary>
        private void seqOfStatements()
        {
            //EMPTY, for next assignment!
            //throw new NotImplementedException();
        }
        /// <summary>
        /// Procedure grammar rule, calls new parse.
        /// </summary>
        private void procedures()
        {

            //-> Prog Procedures | e
            switch (token.token)
            {
                case (lexicalScanner.SYMBOL.proct):
<<<<<<< HEAD
                    if (error != true)
                    {
                        parse(token);
                        procedures();
                    }

=======
                    if(error != true)
                        parse(token);
>>>>>>> 81853000
                    break;
                default:
                    //Lambda / empty
                    break;
            }

        }

<<<<<<< HEAD
        /// <summary>
        /// DeclerativePart grammar rule. 
        /// </summary>
=======
         
>>>>>>> 81853000
        private void declPart()
        {
            switch(token.token)
            {
                case (lexicalScanner.SYMBOL.idt):
                    if (error != true)
                    {
                        idList();
                    }
                    match(lexicalScanner.SYMBOL.colont);
                    if (error != true)
                        typeMark();
                    match(lexicalScanner.SYMBOL.semicolont);
                    if (error != true)
                        declPart();
                    break;
                default:
                    //Lambda / empty
                    break;
            }
        }
        /// <summary>
        /// TypeMark Grammar rule
        /// </summary>
        private void typeMark()
        {
            switch(token.token)
            {
                case (lexicalScanner.SYMBOL.integert):
                    match(lexicalScanner.SYMBOL.integert);
                    break;
                /*case (lexicalScanner.SYMBOL.floatt):
                    match(lexicalScanner.SYMBOL.floatt);
                    break;*/
                case (lexicalScanner.SYMBOL.realt):
                    match(lexicalScanner.SYMBOL.realt);
                    break;
               /* case (lexicalScanner.SYMBOL.realt):
                    match(lexicalScanner.SYMBOL.realt);
                    break;*/
                case (lexicalScanner.SYMBOL.chart):
                    match(lexicalScanner.SYMBOL.chart);
                    break;
                case (lexicalScanner.SYMBOL.constt):

                    match(lexicalScanner.SYMBOL.constt);
                    match(lexicalScanner.SYMBOL.assignopt);
                    if(error != true)
                        value();

                    break;
            }
        }

        /// <summary>
        /// Checks if token has value (number token)
        /// </summary>
        private void value()
        {
            //Numberical Literal
            match(lexicalScanner.SYMBOL.numt);
            
        }

        /// <summary>
        /// Function for grammar rule Args -> ( ArgList ) | e
        /// </summary>
        private void pArgs()
        {

            switch(token.token)
            {
                case (lexicalScanner.SYMBOL.lparent):
                    match(lexicalScanner.SYMBOL.lparent);
                    if (error != true)
                        argList();
                    match(lexicalScanner.SYMBOL.rparent);
                    break;
                default:
                    //empty 
                    

                    break;

            }
        }
        /// <summary>
        /// ArgList grammar rule
        /// </summary>
        private void argList()
        {
            if (error != true)
                mode();
            if(error != true)
                idList();
            match(lexicalScanner.SYMBOL.colont);

            if (error != true)
                typeMark();
            if (error != true)
                moreArgs();
        }

        private void moreArgs()
<<<<<<< HEAD
        {
            switch(token.token)
            { 
                case (lexicalScanner.SYMBOL.semicolont):
                    match(lexicalScanner.SYMBOL.semicolont);
                    if(error!= true)
                        argList();
                    break;
                default:
                    //empty / lambda
                    break;
            }
        }
        /// <summary>
        /// IdList grammar rule
        /// </summary>
        private void idList()
        {
=======
        {
            switch(token.token)
            { 
                case (lexicalScanner.SYMBOL.semicolont):
                    match(lexicalScanner.SYMBOL.semicolont);
                    if(error!= true)
                        argList();
                    break;
                default:
                    //empty / lambda
                    break;
            }
        }

        private void idList()
        {
>>>>>>> 81853000
            match(lexicalScanner.SYMBOL.idt);
            idListTail();

            //
            //throw new NotImplementedException();
        }
<<<<<<< HEAD
        /// <summary>
        /// Trailing IdList to remove left recursion
        /// </summary>
=======

>>>>>>> 81853000
        private void idListTail()
        {
            switch(token.token)
                {
                case (lexicalScanner.SYMBOL.commat):
                    match(lexicalScanner.SYMBOL.commat);
                    match(lexicalScanner.SYMBOL.idt);
                    if(error != true)
                        idListTail();
                    break;
                default:
                    //Empty / lambda
                    break;
                }
        }
<<<<<<< HEAD
        /// <summary>
        /// Mode grammar rule
        /// </summary>
=======

>>>>>>> 81853000
        private void mode()
        {
            switch (token.token)
            {
                case (lexicalScanner.SYMBOL.intt):
                    match(lexicalScanner.SYMBOL.intt);
                    break;
                case (lexicalScanner.SYMBOL.outt):
                    match(lexicalScanner.SYMBOL.outt);
                    break;
                case (lexicalScanner.SYMBOL.inoutt):
                    match(lexicalScanner.SYMBOL.inoutt);
                    break;
                default:
                    //empty 
              
                    break;
            }
            
        }
        

        /// <summary>
        /// Matches grammar rule to current token. If there is a match, it gets the next token.
        /// 
        /// </summary>
        /// <param name="token"></param>
        private void match(lexicalScanner.SYMBOL desiredToken)
        {
            if (error != true)
            {            
                if (desiredToken != token.token)
                {
                     
                    //Alternative to using bool error for every match... not suitable for grading
                    //throw new Exception("Error in line " + lexicalScanner.ln + ". Expected token: " + desiredToken + ", Recieved: " + token.token);
                    Console.WriteLine("Error in line " + lexicalScanner.ln + ". Expected token: " + desiredToken + ", Recieved: " + token.token);

                    error = true;
                }

                else
                {
<<<<<<< HEAD
                    
                    token = lx.getNextToken();
                    //Ignore the comments!
=======
                    //Console.WriteLine("MATCHED " + desiredToken + " AND " + token.token);
                    token = lx.getNextToken();
>>>>>>> 81853000
                    while(token.token == lexicalScanner.SYMBOL.commentt)
                    {
                        token = lx.getNextToken();
                    }
<<<<<<< HEAD
=======

                   
>>>>>>> 81853000
                }
            }
            else
            {
                token.token = lexicalScanner.SYMBOL.eoft;
            }
        }
    }//End class RDP
}<|MERGE_RESOLUTION|>--- conflicted
+++ resolved
@@ -4,17 +4,6 @@
 using System.Linq;
 using System.Text;
 using System.Threading.Tasks;
-
-/// <summary>
-/// Name: Markus Johan Haugsdal
-/// Class: CSC 446 Compiler Construction
-/// Assignment: 2
-/// Due Date: 13.02.2017
-/// Instructor: Hamer
-/// 
-/// Description: Recursive descent parser. Determines if the source file follows correct grammar.
-/// 
-/// </summary>
 
 namespace Assignment1
 {
@@ -42,26 +31,12 @@
         }
 
         //Parse
-<<<<<<< HEAD
-        /// <summary>
-        /// Prog -> ..
-        /// Parses a program starting with procedure
-        /// </summary>
-        /// <param name="firstToken"></param>
-        /// <returns>A eoft</returns>
-=======
->>>>>>> 81853000
         internal lexicalScanner.Token parse(lexicalScanner.Token firstToken)
         {
             //Sets the first token
             token.token = firstToken.token;
             while (token.token == lexicalScanner.SYMBOL.commentt)
             {
-<<<<<<< HEAD
-                //Ignore the comments!
-                token = lx.getNextToken();
-            }
-=======
                 token = lx.getNextToken();
             }
             //token = lx.getNextToken();
@@ -84,7 +59,6 @@
             //proct
             //
 
->>>>>>> 81853000
 
             match(lexicalScanner.SYMBOL.proct);
             //idt
@@ -105,7 +79,6 @@
             //Not implemented. Sequence of statements.
             if (error != true)
                 seqOfStatements();
-
             match(lexicalScanner.SYMBOL.endt);
             match(lexicalScanner.SYMBOL.idt);
             match(lexicalScanner.SYMBOL.semicolont);
@@ -114,17 +87,13 @@
             return token;
 
         }
-        /// <summary>
-        /// NOT IMPLEMENTED YET
-        /// </summary>
+
         private void seqOfStatements()
         {
-            //EMPTY, for next assignment!
+            //EMPTY
             //throw new NotImplementedException();
         }
-        /// <summary>
-        /// Procedure grammar rule, calls new parse.
-        /// </summary>
+
         private void procedures()
         {
 
@@ -132,17 +101,8 @@
             switch (token.token)
             {
                 case (lexicalScanner.SYMBOL.proct):
-<<<<<<< HEAD
-                    if (error != true)
-                    {
-                        parse(token);
-                        procedures();
-                    }
-
-=======
                     if(error != true)
                         parse(token);
->>>>>>> 81853000
                     break;
                 default:
                     //Lambda / empty
@@ -151,13 +111,7 @@
 
         }
 
-<<<<<<< HEAD
-        /// <summary>
-        /// DeclerativePart grammar rule. 
-        /// </summary>
-=======
          
->>>>>>> 81853000
         private void declPart()
         {
             switch(token.token)
@@ -179,9 +133,7 @@
                     break;
             }
         }
-        /// <summary>
-        /// TypeMark Grammar rule
-        /// </summary>
+
         private void typeMark()
         {
             switch(token.token)
@@ -195,9 +147,6 @@
                 case (lexicalScanner.SYMBOL.realt):
                     match(lexicalScanner.SYMBOL.realt);
                     break;
-               /* case (lexicalScanner.SYMBOL.realt):
-                    match(lexicalScanner.SYMBOL.realt);
-                    break;*/
                 case (lexicalScanner.SYMBOL.chart):
                     match(lexicalScanner.SYMBOL.chart);
                     break;
@@ -244,9 +193,7 @@
 
             }
         }
-        /// <summary>
-        /// ArgList grammar rule
-        /// </summary>
+
         private void argList()
         {
             if (error != true)
@@ -262,7 +209,6 @@
         }
 
         private void moreArgs()
-<<<<<<< HEAD
         {
             switch(token.token)
             { 
@@ -276,42 +222,16 @@
                     break;
             }
         }
-        /// <summary>
-        /// IdList grammar rule
-        /// </summary>
+
         private void idList()
         {
-=======
-        {
-            switch(token.token)
-            { 
-                case (lexicalScanner.SYMBOL.semicolont):
-                    match(lexicalScanner.SYMBOL.semicolont);
-                    if(error!= true)
-                        argList();
-                    break;
-                default:
-                    //empty / lambda
-                    break;
-            }
-        }
-
-        private void idList()
-        {
->>>>>>> 81853000
             match(lexicalScanner.SYMBOL.idt);
             idListTail();
 
             //
             //throw new NotImplementedException();
         }
-<<<<<<< HEAD
-        /// <summary>
-        /// Trailing IdList to remove left recursion
-        /// </summary>
-=======
-
->>>>>>> 81853000
+
         private void idListTail()
         {
             switch(token.token)
@@ -327,13 +247,7 @@
                     break;
                 }
         }
-<<<<<<< HEAD
-        /// <summary>
-        /// Mode grammar rule
-        /// </summary>
-=======
-
->>>>>>> 81853000
+
         private void mode()
         {
             switch (token.token)
@@ -368,7 +282,8 @@
                 if (desiredToken != token.token)
                 {
                      
-                    //Alternative to using bool error for every match... not suitable for grading
+                    //Console.WriteLine(lexicalScanner.ln);
+                    //sr.ReadToEnd();
                     //throw new Exception("Error in line " + lexicalScanner.ln + ". Expected token: " + desiredToken + ", Recieved: " + token.token);
                     Console.WriteLine("Error in line " + lexicalScanner.ln + ". Expected token: " + desiredToken + ", Recieved: " + token.token);
 
@@ -377,23 +292,14 @@
 
                 else
                 {
-<<<<<<< HEAD
-                    
-                    token = lx.getNextToken();
-                    //Ignore the comments!
-=======
                     //Console.WriteLine("MATCHED " + desiredToken + " AND " + token.token);
                     token = lx.getNextToken();
->>>>>>> 81853000
                     while(token.token == lexicalScanner.SYMBOL.commentt)
                     {
                         token = lx.getNextToken();
                     }
-<<<<<<< HEAD
-=======
 
                    
->>>>>>> 81853000
                 }
             }
             else
@@ -401,5 +307,7 @@
                 token.token = lexicalScanner.SYMBOL.eoft;
             }
         }
+
+       
     }//End class RDP
 }